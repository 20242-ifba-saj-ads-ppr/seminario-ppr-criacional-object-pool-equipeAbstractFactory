<<<<<<< HEAD
# Abstract Factory

## Intenção
Permite a criação de famílias de objetos relacionados ou dependentes sem especificar suas classes concretas.

## Também conhecido como
Kit de fábrica
Fábrica de fábricas

## Motivação
O código a seguir representa um problema clássico de alto acoplamento e dificuldade de manutenção. 

@import "devicesExample/badCode/src/service/DeviceFactory.ts"


O uso de estruturas como if ou switch para determinar o tipo de dispositivo e suas variantes gera as seguintes limitações:
1. **Complexidade do Cliente**: A lógica para determinar o tipo de dispositivo está embutida na classe DeviceFactory, tornando-a mais difícil de manter e testar.
2. **Dificuldade para Adicionar Novos Produtos**: Sempre que um novo tipo de dispositivo (ou variante) é introduzido, é necessário modificar o método createDevice, violando o princípio aberto/fechado (Open/Closed Principle).

   
`💡 Um design mais modular e flexível pode ser alcançado encapsulando a criação dos dispositivos em fábricas específicas e criando assim um nível de abstração, eliminando a necessidade de lógica condicional dentro do cliente.`


## Aplicabilidade
Use o padrão Abstract Factory quando:
- Um sistema precisa ser independente, gerando uma solução desacoplada para criar produtos relacionados.
- Um sistema precisa ser configurado com uma dentre várias famílias de produtos.
- Desejar garantir que objetos de uma mesma família sejam usados em conjunto.
- Desejar fornecer uma biblioteca de classes de produtos sem alterar o código do cliente e sem expor suas interfaces e implementação.


## Estrutura

```plantuml

    class WidgetFactory {
        +CreateScrollBar()
        +CreateWindow()
    }
    class MotifWidgetFactory extends WidgetFactory  {
        +CreateScrollBar()
        +CreateWindow()
    }
    class PMWidgetFactory  extends WidgetFactory{
        +CreateScrollBar()
        +CreateWindow()
    }
    class Client {
        +operation()
    }
    class ScrollBar
    class MotifScrollBar extends ScrollBar
    class PMScrollBar extends ScrollBar
    class Window
    class MotifWindow extends Window
    class PMWindow  extends Window

    Client --> Window
    Client --> ScrollBar
    MotifWidgetFactory --> MotifScrollBar
    MotifWidgetFactory --> MotifWindow
    PMWidgetFactory --> PMScrollBar
    PMWidgetFactory --> PMWindow
```

## Participantes

### WidgetFactory (Fábrica Abstrata)
- Define uma interface para criar famílias de objetos relacionados, como `CreateScrollBar()` e `CreateWindow()`.

### MotifWidgetFactory e PMWidgetFactory (Fábricas Concretas)
- Implementam a interface `WidgetFactory` para criar produtos específicos.
  - **MotifWidgetFactory**: Cria instâncias de `MotifScrollBar` e `MotifWindow`.
  - **PMWidgetFactory**: Cria instâncias de `PMScrollBar` e `PMWindow`.

### ScrollBar e Window (Produtos Abstratos)
- Representam interfaces ou classes abstratas para os tipos de produtos que serão criados.
  - **ScrollBar**: Interface para barras de rolagem.
  - **Window**: Interface para janelas.

### MotifScrollBar, PMScrollBar, MotifWindow e PMWindow (Produtos Concretos)
- Implementam os produtos abstratos definidos por `ScrollBar` e `Window`.
  - **MotifScrollBar** e **PMScrollBar**: Implementações concretas do produto `ScrollBar`.
  - **MotifWindow** e **PMWindow**: Implementações concretas do produto `Window`.

### Client
- Utiliza apenas as interfaces fornecidas por `WidgetFactory`, `ScrollBar` e `Window` para criar e usar os objetos. 


## Outro exemplo

```mermaid
---
title: Fábrica de Marcas
---
classDiagram
    class Actor

    class IDeviceFactory {
        +createPhones()
        +createWatch()
=======
# Builder

## Intenção
Separar a construção de um objeto complexo da sua representação de modo que o
mesmo processo de construção possa criar diferentes representações.
## Motivação 

Imagine desenvolver um sistema onde objetos complexos podem ter diferentes configurações ou versões. Gerenciar a criação desses objetos sem duplicar código e mantendo a flexibilidade para mudanças futuras pode ser um grande desafio. É nesse contexto que o padrão de projeto **Builder** se torna essencial: ele organiza o processo de construção de objetos, separando a lógica de montagem dos detalhes específicos. Isso não apenas facilita a manutenção, mas também permite reutilizar o mesmo processo de construção para criar diversas representações, promovendo clareza e modularidade no código.

## Exemplo Builder:
Imagine que você está construindo casas. Cada casa pode ter diferentes características, como materiais, design, número de cômodos, ou até mesmo o estilo arquitetônico (moderno, clássico, minimalista).

Em vez de construir cada casa do zero manualmente e misturar todos os detalhes da construção, você contrata um arquiteto (o Builder). Esse arquiteto é especializado em planejar e organizar os passos para criar casas específicas de acordo com as suas necessidades. Um gerente de obra (o Director) coordena o trabalho do arquiteto, garantindo que a construção siga o plano correto.


Se você quiser construir uma casa moderna, contrata um arquiteto especializado em design moderno. Se preferir uma casa clássica, escolhe outro arquiteto. O gerente de obras é sempre o mesmo, mas ele coordena o trabalho com base no arquiteto selecionado.

Aplicando ao software:
O Builder é útil quando você precisa criar diferentes representações ou versões de um objeto complexo, mas quer manter o processo de criação (a lógica de montagem) separado dos detalhes específicos de cada versão. Ele permite que você:

Reaproveite a lógica do "gerente" (o Director) para criar objetos diferentes.
Simplifique a manutenção e a adição de novos tipos de representações sem modificar o processo principal.

## Aplicabilidade

- Use o padrão Builder quando:
    - " o algoritmo para criação de um objeto complexo deve ser independente das partes que compõem o objeto e de como elas são montadas."
    - " o processo de construção deve permitir diferentes representações para o objeto que é construído."

## Participantes do Builder: references GOF

- **Builder**
    -  especifica uma interface abstrata para criação de partes de um objetoproduto.
    
- **ConcreteBuilder**
    -  constrói e monta partes do produto pela implementação da interface de Builder;
    -  define e mantém a representação que cria;
    -  Fornece uma interface para recuperação do produto (por exemplo, GetASCIIText, GetTextWidget).
    
- **Director**
    - constrói um objeto usando a interface de Builder.
    
- **Product**.
    -  representa o objeto complexo em construção. ConcreteBuilder constrói a representação interna do produto e define o processo pelo qual ele é montado;
    -  inclui classes que definem as partes constituintes, inclusive as interfaces para a montagem das partes no resultado final.
      
## Estrutura
![image](https://github.com/user-attachments/assets/61d9ebe7-e9a8-4beb-845a-50c1f66427c7)

## Participantes da motivação:

- **Builder (Arquiteto)**  
  - Especifica uma interface abstrata para projetar e montar as partes de uma casa (ou produto).  
  - **Exemplo**: Planeja os cômodos, o telhado, as portas e outros detalhes estruturais.

- **ConcreteBuilder (Arquiteto de Casa Moderna, Arquiteto de Casa Clássica)**  
  - Implementa a interface do Builder para criar partes específicas da casa.  
  - Define e mantém os detalhes e o design específico da casa sendo construída.  
  - Fornece o método para recuperar a casa pronta (por exemplo, `GetModernHouse()` ou `GetClassicHouse()`).  
  - **Exemplo**: Um arquiteto especializado em casas modernas cria designs com janelas amplas e linhas retas, enquanto o de casas clássicas prioriza ornamentos e telhados inclinados.

- **Director (Gerente de Obras)**  
  - Coordena o processo de construção seguindo um plano pré-definido.  
  - Não se preocupa com os detalhes de cada tipo de casa, apenas segue o plano do arquiteto escolhido.  
  - **Exemplo**: O gerente supervisiona os trabalhadores para garantir que as casas modernas ou clássicas sejam construídas corretamente.

- **Product (Casa)**  
  - Representa o objeto final criado.  
  - É o resultado do trabalho coordenado pelo Director e definido pelo ConcreteBuilder.  
  - **Exemplo**: A casa moderna com janelas amplas e linhas retas, ou a casa clássica com ornamentos e telhado inclinado.
 
## Exemplo sem Builder: 

![image](https://github.com/user-attachments/assets/c78625c2-d546-4d12-97ec-9571d5346562)

## Exemplo com Builder: 

@startuml
class Casa {
  - fundacao: String
  - paredes: String
  - telhado: String
}

abstract class ConstrutorCasa {
  # casa: Casa
  + criarNovaCasa()
  + getCasa(): Casa
  + {abstract} construirFundacao()
  + {abstract} construirParedes()
  + {abstract} construirTelhado()
}

class ConstrutorCasaModerna extends ConstrutorCasa
class ConstrutorCasaClassica extends ConstrutorCasa

class Diretor {
  - construtor: ConstrutorCasa
  + setConstrutor(construtor: ConstrutorCasa)
  + construirCasa()
  + getCasa(): Casa
}

Diretor --> ConstrutorCasa : usa
ConstrutorCasa --> Casa : cria

note right of ConstrutorCasa
  Construtor concreto
  define como a casa é construída
end note
@enduml


## Colaborações: 

- O Gerente de Obras depende de um arquiteto específico para executar os passos necessários à construção de uma casa. Ele coordena o processo, chamando os métodos do arquiteto em uma sequência definida, sem se preocupar com os detalhes da implementação de cada passo.
- O arquiteto é responsável por construir as partes individuais da casa (fundação, paredes, telhado) e entregar o resultado final. Cada implementação do arquiteto conhece os detalhes específicos de um estilo de casa.
- O Gerente de Obras obtém a casa finalizada do arquiteto e a entrega ao cliente ou a utiliza em outra parte do sistema.
- O cliente especifica ao Gerente de Obras qual tipo de casa deseja construir. O Gerente de Obras então escolhe o arquiteto apropriado para realizar o trabalho

## Consequências:

1. Separação entre o processo de construção e a representação final:
- O padrão isola a lógica de criação da estrutura de um objeto, permitindo modificar a maneira como os objetos são construídos sem alterar sua lógica interna.
- A lógica para construir o objeto é centralizada no Director, enquanto os detalhes específicos ficam nos Builders. Isso facilita a criação de diferentes representações (casas modernas, clássicas, etc.) sem duplicar código.
Manutenção facilitada:

2. Novos tipos de representações podem ser adicionados criando novos Builders, sem modificar o código do Director, promovendo o princípio Open/Closed.
Facilidade na construção de objetos complexos:
- O padrão organiza a construção de objetos que possuem muitos passos e dependências, mantendo o código mais limpo e legível.
- Permite que o Director controle a sequência e os detalhes da construção sem se preocupar com os atributos específicos de cada tipo de objeto.
- A implementação do padrão adiciona várias classes (como Builder, ConcreteBuilders e Director), o que pode ser considerado um overhead desnecessário em sistemas simples.
- Para sistemas pequenos ou com objetos simples, o uso do padrão pode parecer excessivo, já que criar uma classe para cada variação de objeto pode ser desnecessário

## Implementação:

O Cliente escolhe o tipo de objeto que deseja construir e passa essa decisão para o Director.
O Director recebe um Builder (por exemplo, ArquitetoCasaModerna) e chama os métodos do Builder em uma sequência pré-definida.
O ConcreteBuilder executa os métodos e configura as partes do objeto (Casa), armazenando o estado internamente.
Após completar o processo, o ConcreteBuilder retorna o objeto final para o Cliente.


### Exemplo:

```java

class Casa {
    private String fundacao;
    private String paredes;
    private String telhado;

    public void setFundacao(String fundacao) {
        this.fundacao = fundacao;
    }

    public void setParedes(String paredes) {
        this.paredes = paredes;
    }

    public void setTelhado(String telhado) {
        this.telhado = telhado;
    }

    @Override
    public String toString() {
        return "Casa com fundação: " + fundacao + ", paredes: " + paredes + ", telhado: " + telhado;
    }
}

// Interface Builder
abstract class ConstrutorCasa {
    protected Casa casa;

    public void criarNovaCasa() {
        casa = new Casa();
    }

    public Casa getCasa() {
        return casa;
    }

    public abstract void construirFundacao();
    public abstract void construirParedes();
    public abstract void construirTelhado();
}

// ConcreteBuilder: ConstrutorCasaModerna
class ConstrutorCasaModerna extends ConstrutorCasa {

    @Override
    public void construirFundacao() {
        casa.setFundacao("Fundação de concreto reforçado");
    }

    @Override
    public void construirParedes() {
        casa.setParedes("Paredes de vidro e aço");
    }

    @Override
    public void construirTelhado() {
        casa.setTelhado("Telhado plano com painéis solares");
    }
}

// ConcreteBuilder: ConstrutorCasaClassica
class ConstrutorCasaClassica extends ConstrutorCasa {

    @Override
    public void construirFundacao() {
        casa.setFundacao("Fundação de concreto tradicional");
    }

    @Override
    public void construirParedes() {
        casa.setParedes("Paredes de tijolo");
    }

    @Override
    public void construirTelhado() {
        casa.setTelhado("Telhado inclinado de telhas cerâmicas");
>>>>>>> e78ada6d
    }
}

<<<<<<< HEAD
    class AndroidFactory {
        +createPhones() AndroidPhone
        +createWatch() AndroidWatch
    }

    class AppleFactory {
        +createPhones() IPhone
        +createWatch() IWatch
    }

    class Phone {
        +getDetails() string
    }

    class Watch {
        +getDetails() string
    }

    class AndroidPhone {
        +getDetails() string
    }

    class IPhone {
        +getDetails() string
    }

    class AndroidWatch {
        +getDetails() string
    }

    class IWatch {
        +getDetails() string
    }

    %% Relações
    Actor --> IDeviceFactory

    IDeviceFactory <|-- AndroidFactory
    IDeviceFactory <|-- AppleFactory

    AndroidFactory --> AndroidPhone
    AndroidFactory --> AndroidWatch

    AppleFactory --> IPhone
    AppleFactory --> IWatch

    AndroidPhone --|> Phone
    IPhone --|> Phone

    AndroidWatch --|> Watch
    IWatch --|> Watch
```

## Participantes

### IDeviceFactory (Fábrica Abstrata)
- Define a interface para a criação de famílias de produtos relacionados, como `createPhones()` e `createWatch()`.

### AndroidFactory e AppleFactory (Fábricas Concretas)
- Implementam a interface `IDeviceFactory` para criar produtos específicos.
  - **AndroidFactory**: Cria instâncias de `AndroidPhone` e `AndroidWatch`.
  - **AppleFactory**: Cria instâncias de `IPhone` e `IWatch`.

### Phone e Watch (Produtos Abstratos)
- São classes ou interfaces que definem os tipos de produtos criados pelas fábricas.
  - **Phone**: Interface base para os diferentes tipos de telefones.
  - **Watch**: Interface base para os diferentes tipos de relógios.

### AndroidPhone, IPhone, AndroidWatch e IWatch (Produtos Concretos)
- Implementam as interfaces ou classes abstratas definidas por `Phone` e `Watch`.
  - **AndroidPhone**: Implementação concreta do produto `Phone` para dispositivos Android.
  - **IPhone**: Implementação concreta do produto `Phone` para dispositivos Apple.
  - **AndroidWatch**: Implementação concreta do produto `Watch` para dispositivos Android.
  - **IWatch**: Implementação concreta do produto `Watch` para dispositivos Apple.


## Colaborações

- **Cliente e Fábrica Abstrata**: O cliente interage com a interface da Fábrica Abstrata (`AbstractFactory`) para criar famílias de produtos relacionados, sem conhecer as classes concretas.
- **Fábrica Concreta e Produtos Concretos**: Cada Fábrica Concreta (`ConcreteFactory`) cria uma família específica de produtos concretos.
- **Produtos Abstratos e Produtos Concretos**: Os produtos concretos implementam interfaces ou classes abstratas, garantindo que as fábricas concretas possam ser substituídas sem impacto no cliente.

O cliente utiliza a Fábrica Abstrata para criar os objetos, e as Fábricas Concretas instanciam os produtos concretos necessários.


## Consequências

### Benefícios

1. **Consistência entre produtos**: Garante que os produtos criados por uma fábrica pertencem à mesma família e funcionam bem juntos.
   - Exemplo: Um sistema gráfico com botões e barras de rolagem consistentes em estilo.

2. **Isolamento da implementação**: O cliente interage apenas com interfaces ou classes abstratas, deixando o código mais flexível e desacoplado.

3. **Facilidade para introduzir novas famílias de produtos**: Adicionar uma nova família requer apenas criar uma nova Fábrica Concreta e seus produtos concretos.

4. **Organização por famílias**: Estrutura sistemas que precisam criar objetos agrupados logicamente.


### Desvantagens

1. **Aumento da complexidade**: Implementar uma Fábrica Abstrata pode gerar muitas classes (Fábricas Concretas e Produtos Concretos).

2. **Dificuldade em adicionar novos produtos**: Alterar a Fábrica Abstrata para incluir um novo produto afeta todas as Fábricas Concretas existentes.


## Implementação

1. **Definir a Fábrica Abstrata**: Declare métodos para criar cada tipo de produto relacionado.
   ```java
   interface DeviceFactory {
       Phone createPhone();
       Watch createWatch();
   }
   ```

2. **Implementar as Fábricas Concretas**: Implemente a interface da Fábrica Abstrata, criando objetos específicos de uma família.
   ```java
   class AndroidFactory implements DeviceFactory {
       public Phone createPhone() {
           return new AndroidPhone();
       }

       public Watch createWatch() {
           return new AndroidWatch();
       }
   }

   class AppleFactory implements DeviceFactory {
       public Phone createPhone() {
           return new IPhone();
       }

       public Watch createWatch() {
           return new IWatch();
       }
   }
   ```

3. **Definir os Produtos Abstratos**: Crie interfaces ou classes abstratas para os produtos.
   ```java
   interface Phone {
       void getDetails();
   }

   interface Watch {
       void getDetails();
   }
   ```

4. **Implementar os Produtos Concretos**: Implemente os produtos abstratos.
   ```java
   class AndroidPhone implements Phone {
       public void getDetails() {
           System.out.println("Este é um telefone Android.");
       }
   }

   class IPhone implements Phone {
       public void getDetails() {
           System.out.println("Este é um iPhone.");
       }
   }
   ```

5. **Usar o Padrão**: O cliente cria a fábrica concreta desejada e utiliza para criar os produtos.
   ```java
   public class Client {
       public static void main(String[] args) {
           DeviceFactory factory = new AndroidFactory();
           Phone phone = factory.createPhone();
           Watch watch = factory.createWatch();

           phone.getDetails();
           watch.getDetails();
       }
   }
   ```

## Exemplo Completo

Imagine que você quer criar um sistema para produzir telefones e relógios de diferentes marcas:

```java
public interface DeviceFactory {
    Phone createPhone();
    Watch createWatch();
}

public class AndroidFactory implements DeviceFactory {
    public Phone createPhone() {
        return new AndroidPhone();
    }

    public Watch createWatch() {
        return new AndroidWatch();
    }
}

public class AppleFactory implements DeviceFactory {
    public Phone createPhone() {
        return new IPhone();
    }

    public Watch createWatch() {
        return new IWatch();
    }
}

public interface Phone {
    void getDetails();
}

public class AndroidPhone implements Phone {
    public void getDetails() {
        System.out.println("Telefone Android criado.");
    }
}

public class IPhone implements Phone {
    public void getDetails() {
        System.out.println("iPhone criado.");
    }
}
```

## Usos Conhecidos

1. **Sistemas gráficos multiplataforma**: Criar interfaces adaptadas para diferentes sistemas operacionais.
2. **Bibliotecas de persistência**: Fornecer implementações diferentes para diversos tipos de bancos de dados.
3. **Frameworks de jogos**: Configurar texturas, sons e objetos específicos para cada plataforma.


## Conclusão

O padrão **Abstract Factory** é uma solução poderosa para criar famílias de objetos relacionados, mantendo a consistência e a flexibilidade do código. Ele é ideal para sistemas que precisam suportar múltiplas variações de produtos, desde que a complexidade adicional seja gerenciável.

=======
// Diretor
class Diretor {
    private ConstrutorCasa construtor;

    public void setConstrutor(ConstrutorCasa construtor) {
        this.construtor = construtor;
    }

    public void construirCasa() {
        construtor.criarNovaCasa();
        construtor.construirFundacao();
        construtor.construirParedes();
        construtor.construirTelhado();
    }

    public Casa getCasa() {
        return construtor.getCasa();
    }
}

public class BuilderExample {
    public static void main(String[] args) {
        Diretor diretor = new Diretor();

        // Construir uma casa moderna
        ConstrutorCasa construtorModerno = new ConstrutorCasaModerna();
        diretor.setConstrutor(construtorModerno);
        diretor.construirCasa();
        System.out.println(diretor.getCasa());

        // Construir uma casa clássica
        ConstrutorCasa construtorClassico = new ConstrutorCasaClassica();
        diretor.setConstrutor(construtorClassico);
        diretor.construirCasa();
        System.out.println(diretor.getCasa());
    }
}
```

## Usos conhecidos:

O padrão **Builder** é amplamente utilizado em várias situações onde objetos complexos precisam ser criados de maneira flexível e reutilizável.

###  Interface de Criação de GUI (Interfaces Gráficas de Usuário)

**Exemplo**: **Frameworks de interface de usuário como Swing ou JavaFX**
- Em frameworks de interface gráfica, onde você pode criar painéis, botões e menus com várias opções, como texto, ícones, eventos, cores, etc.
- O padrão Builder ajuda a criar componentes complexos de interface sem a necessidade de construir cada elemento manualmente.

**Aplicação**: Frameworks de interface de usuário em Java ou C#, onde você deseja permitir a criação de uma interface flexível e modular.

---

### Construção de Consultas Complexas (Query Builders)

**Exemplo**: Consulta a bancos de dados SQL
- Quando você precisa construir consultas SQL complexas com diversas condições, joins, agrupamentos, etc., o Builder pode ser usado para criar essas consultas de forma legível e modular.
- Isso permite que você adicione facilmente novas cláusulas ou condições sem quebrar o código.

**Aplicação**: Bibliotecas como **Hibernate Criteria API** ou **JPA Criteria API**, que permitem construir consultas dinâmicas e flexíveis sem concatenar strings SQL manualmente.

---

### . Criação de Objetos de Documentos (Exemplo: PDF ou HTML)

**Exemplo**: **Geradores de Documentos**
- Geradores de documentos (PDF, Word, HTML) onde cada documento pode ter diferentes seções, tabelas, listas, parágrafos, imagens, etc.
- O Builder permite que você construa esses documentos de forma modular e eficiente, sem ter que lidar com a complexidade de cada componente individual.

**Aplicação**: Geradores de relatórios PDF em bibliotecas como **Apache PDFBox** ou **iText**, onde os documentos podem ser construídos passo a passo (tabelas, textos, imagens, etc.) utilizando um único objeto `Builder`.

---

###  Criando APIs Fluentes

- Muitas vezes, o padrão Builder é usado para criar **APIs fluentes**, onde você pode encadear chamadas de método de forma legível e fácil de usar, configurando um objeto de forma incremental.
- O padrão é ideal para cenários onde você tem muitas opções de configuração e deseja permitir um fluxo contínuo de chamadas de métodos.

**Aplicação**: Configuração de APIs em bibliotecas Java ou frameworks como **Spring**, onde você pode configurar beans ou objetos de forma incremental, por exemplo, ao definir uma configuração de serviço, a configuração de banco de dados, ou a configuração de segurança.

---

### Construção de Objetos Imutáveis

- Em muitas linguagens de programação, o padrão Builder é utilizado para construir objetos imutáveis, onde os objetos não podem ser alterados após sua criação. 
- O Builder é usado para preencher os valores do objeto durante a construção, e uma vez que o objeto está pronto, ele não pode ser modificado.

**Aplicação**: Uso do Builder em bibliotecas como **Guava** ou **Java**, quando se deseja criar objetos imutáveis com um número variável de parâmetros.

--- 
### Compilação de Modelos de Arquitetura
Arquiteturas de software complexas
O padrão Builder é útil na criação de componentes de software que exigem configuração detalhada, como componentes de sistemas distribuídos ou microserviços, onde cada serviço pode ter diferentes opções de configuração e implementação.
Arquitetura de sistemas distribuídos em que você precisa construir a estrutura de um sistema com múltiplos nós e serviços, cada um com suas próprias configurações e opções.

.
[Mermaid Class Diagram.html](https://mermaid.js.org/syntax/classDiagram.html)
>>>>>>> e78ada6d

<|MERGE_RESOLUTION|>--- conflicted
+++ resolved
@@ -1,4 +1,4 @@
-<<<<<<< HEAD
+
 # Abstract Factory
 
 ## Intenção
@@ -100,7 +100,211 @@
     class IDeviceFactory {
         +createPhones()
         +createWatch()
-=======
+    }
+
+    class AndroidFactory {
+        +createPhones() AndroidPhone
+        +createWatch() AndroidWatch
+    }
+
+    class AppleFactory {
+        +createPhones() IPhone
+        +createWatch() IWatch
+    }
+
+    class Phone {
+        +getDetails() string
+    }
+
+    class Watch {
+        +getDetails() string
+    }
+
+    class AndroidPhone {
+        +getDetails() string
+    }
+
+    class IPhone {
+        +getDetails() string
+    }
+
+    class AndroidWatch {
+        +getDetails() string
+    }
+
+    class IWatch {
+        +getDetails() string
+    }
+
+    %% Relações
+    Actor --> IDeviceFactory
+
+    IDeviceFactory <|-- AndroidFactory
+    IDeviceFactory <|-- AppleFactory
+
+    AndroidFactory --> AndroidPhone
+    AndroidFactory --> AndroidWatch
+
+    AppleFactory --> IPhone
+    AppleFactory --> IWatch
+
+    AndroidPhone --|> Phone
+    IPhone --|> Phone
+
+    AndroidWatch --|> Watch
+    IWatch --|> Watch
+```
+
+## Participantes
+
+### IDeviceFactory (Fábrica Abstrata)
+- Define a interface para a criação de famílias de produtos relacionados, como `createPhones()` e `createWatch()`.
+
+### AndroidFactory e AppleFactory (Fábricas Concretas)
+- Implementam a interface `IDeviceFactory` para criar produtos específicos.
+  - **AndroidFactory**: Cria instâncias de `AndroidPhone` e `AndroidWatch`.
+  - **AppleFactory**: Cria instâncias de `IPhone` e `IWatch`.
+
+### Phone e Watch (Produtos Abstratos)
+- São classes ou interfaces que definem os tipos de produtos criados pelas fábricas.
+  - **Phone**: Interface base para os diferentes tipos de telefones.
+  - **Watch**: Interface base para os diferentes tipos de relógios.
+
+### AndroidPhone, IPhone, AndroidWatch e IWatch (Produtos Concretos)
+- Implementam as interfaces ou classes abstratas definidas por `Phone` e `Watch`.
+  - **AndroidPhone**: Implementação concreta do produto `Phone` para dispositivos Android.
+  - **IPhone**: Implementação concreta do produto `Phone` para dispositivos Apple.
+  - **AndroidWatch**: Implementação concreta do produto `Watch` para dispositivos Android.
+  - **IWatch**: Implementação concreta do produto `Watch` para dispositivos Apple.
+
+
+## Colaborações
+
+- **Cliente e Fábrica Abstrata**: O cliente interage com a interface da Fábrica Abstrata (`AbstractFactory`) para criar famílias de produtos relacionados, sem conhecer as classes concretas.
+- **Fábrica Concreta e Produtos Concretos**: Cada Fábrica Concreta (`ConcreteFactory`) cria uma família específica de produtos concretos.
+- **Produtos Abstratos e Produtos Concretos**: Os produtos concretos implementam interfaces ou classes abstratas, garantindo que as fábricas concretas possam ser substituídas sem impacto no cliente.
+
+O cliente utiliza a Fábrica Abstrata para criar os objetos, e as Fábricas Concretas instanciam os produtos concretos necessários.
+
+
+## Consequências
+
+### Benefícios
+
+1. **Consistência entre produtos**: Garante que os produtos criados por uma fábrica pertencem à mesma família e funcionam bem juntos.
+   - Exemplo: Um sistema gráfico com botões e barras de rolagem consistentes em estilo.
+
+2. **Isolamento da implementação**: O cliente interage apenas com interfaces ou classes abstratas, deixando o código mais flexível e desacoplado.
+
+3. **Facilidade para introduzir novas famílias de produtos**: Adicionar uma nova família requer apenas criar uma nova Fábrica Concreta e seus produtos concretos.
+
+4. **Organização por famílias**: Estrutura sistemas que precisam criar objetos agrupados logicamente.
+
+
+### Desvantagens
+
+1. **Aumento da complexidade**: Implementar uma Fábrica Abstrata pode gerar muitas classes (Fábricas Concretas e Produtos Concretos).
+
+2. **Dificuldade em adicionar novos produtos**: Alterar a Fábrica Abstrata para incluir um novo produto afeta todas as Fábricas Concretas existentes.
+
+
+## Implementação
+
+1. **Definir a Fábrica Abstrata**: Declare métodos para criar cada tipo de produto relacionado.
+   ```java
+   interface DeviceFactory {
+       Phone createPhone();
+       Watch createWatch();
+   }
+   ```
+
+2. **Implementar as Fábricas Concretas**: Implemente a interface da Fábrica Abstrata, criando objetos específicos de uma família.
+   ```java
+   class AndroidFactory implements DeviceFactory {
+       public Phone createPhone() {
+           return new AndroidPhone();
+       }
+
+       public Watch createWatch() {
+           return new AndroidWatch();
+       }
+   }
+
+   class AppleFactory implements DeviceFactory {
+       public Phone createPhone() {
+           return new IPhone();
+       }
+
+       public Watch createWatch() {
+           return new IWatch();
+       }
+   }
+   ```
+
+3. **Definir os Produtos Abstratos**: Crie interfaces ou classes abstratas para os produtos.
+   ```java
+   interface Phone {
+       void getDetails();
+   }
+
+   interface Watch {
+       void getDetails();
+   }
+   ```
+
+4. **Implementar os Produtos Concretos**: Implemente os produtos abstratos.
+   ```java
+   class AndroidPhone implements Phone {
+       public void getDetails() {
+           System.out.println("Este é um telefone Android.");
+       }
+   }
+
+   class IPhone implements Phone {
+       public void getDetails() {
+           System.out.println("Este é um iPhone.");
+       }
+   }
+   ```
+
+5. **Usar o Padrão**: O cliente cria a fábrica concreta desejada e utiliza para criar os produtos.
+   ```java
+   public class Client {
+       public static void main(String[] args) {
+           DeviceFactory factory = new AndroidFactory();
+           Phone phone = factory.createPhone();
+           Watch watch = factory.createWatch();
+
+           phone.getDetails();
+           watch.getDetails();
+       }
+   }
+   ```
+
+## Exemplo Completo
+
+Imagine que você quer criar um sistema para produzir telefones e relógios de diferentes marcas:
+
+```java
+public interface DeviceFactory {
+    Phone createPhone();
+    Watch createWatch();
+}
+
+public class AndroidFactory implements DeviceFactory {
+    public Phone createPhone() {
+        return new AndroidPhone();
+    }
+
+    public Watch createWatch() {
+        return new AndroidWatch();
+    }
+}
+
+public class AppleFactory implements DeviceFactory {
+    public Phone createPhone() {
+        return new IPhone();
+
 # Builder
 
 ## Intenção
@@ -322,214 +526,8 @@
     @Override
     public void construirTelhado() {
         casa.setTelhado("Telhado inclinado de telhas cerâmicas");
->>>>>>> e78ada6d
-    }
-}
-
-<<<<<<< HEAD
-    class AndroidFactory {
-        +createPhones() AndroidPhone
-        +createWatch() AndroidWatch
-    }
-
-    class AppleFactory {
-        +createPhones() IPhone
-        +createWatch() IWatch
-    }
-
-    class Phone {
-        +getDetails() string
-    }
-
-    class Watch {
-        +getDetails() string
-    }
-
-    class AndroidPhone {
-        +getDetails() string
-    }
-
-    class IPhone {
-        +getDetails() string
-    }
-
-    class AndroidWatch {
-        +getDetails() string
-    }
-
-    class IWatch {
-        +getDetails() string
-    }
-
-    %% Relações
-    Actor --> IDeviceFactory
-
-    IDeviceFactory <|-- AndroidFactory
-    IDeviceFactory <|-- AppleFactory
-
-    AndroidFactory --> AndroidPhone
-    AndroidFactory --> AndroidWatch
-
-    AppleFactory --> IPhone
-    AppleFactory --> IWatch
-
-    AndroidPhone --|> Phone
-    IPhone --|> Phone
-
-    AndroidWatch --|> Watch
-    IWatch --|> Watch
-```
-
-## Participantes
-
-### IDeviceFactory (Fábrica Abstrata)
-- Define a interface para a criação de famílias de produtos relacionados, como `createPhones()` e `createWatch()`.
-
-### AndroidFactory e AppleFactory (Fábricas Concretas)
-- Implementam a interface `IDeviceFactory` para criar produtos específicos.
-  - **AndroidFactory**: Cria instâncias de `AndroidPhone` e `AndroidWatch`.
-  - **AppleFactory**: Cria instâncias de `IPhone` e `IWatch`.
-
-### Phone e Watch (Produtos Abstratos)
-- São classes ou interfaces que definem os tipos de produtos criados pelas fábricas.
-  - **Phone**: Interface base para os diferentes tipos de telefones.
-  - **Watch**: Interface base para os diferentes tipos de relógios.
-
-### AndroidPhone, IPhone, AndroidWatch e IWatch (Produtos Concretos)
-- Implementam as interfaces ou classes abstratas definidas por `Phone` e `Watch`.
-  - **AndroidPhone**: Implementação concreta do produto `Phone` para dispositivos Android.
-  - **IPhone**: Implementação concreta do produto `Phone` para dispositivos Apple.
-  - **AndroidWatch**: Implementação concreta do produto `Watch` para dispositivos Android.
-  - **IWatch**: Implementação concreta do produto `Watch` para dispositivos Apple.
-
-
-## Colaborações
-
-- **Cliente e Fábrica Abstrata**: O cliente interage com a interface da Fábrica Abstrata (`AbstractFactory`) para criar famílias de produtos relacionados, sem conhecer as classes concretas.
-- **Fábrica Concreta e Produtos Concretos**: Cada Fábrica Concreta (`ConcreteFactory`) cria uma família específica de produtos concretos.
-- **Produtos Abstratos e Produtos Concretos**: Os produtos concretos implementam interfaces ou classes abstratas, garantindo que as fábricas concretas possam ser substituídas sem impacto no cliente.
-
-O cliente utiliza a Fábrica Abstrata para criar os objetos, e as Fábricas Concretas instanciam os produtos concretos necessários.
-
-
-## Consequências
-
-### Benefícios
-
-1. **Consistência entre produtos**: Garante que os produtos criados por uma fábrica pertencem à mesma família e funcionam bem juntos.
-   - Exemplo: Um sistema gráfico com botões e barras de rolagem consistentes em estilo.
-
-2. **Isolamento da implementação**: O cliente interage apenas com interfaces ou classes abstratas, deixando o código mais flexível e desacoplado.
-
-3. **Facilidade para introduzir novas famílias de produtos**: Adicionar uma nova família requer apenas criar uma nova Fábrica Concreta e seus produtos concretos.
-
-4. **Organização por famílias**: Estrutura sistemas que precisam criar objetos agrupados logicamente.
-
-
-### Desvantagens
-
-1. **Aumento da complexidade**: Implementar uma Fábrica Abstrata pode gerar muitas classes (Fábricas Concretas e Produtos Concretos).
-
-2. **Dificuldade em adicionar novos produtos**: Alterar a Fábrica Abstrata para incluir um novo produto afeta todas as Fábricas Concretas existentes.
-
-
-## Implementação
-
-1. **Definir a Fábrica Abstrata**: Declare métodos para criar cada tipo de produto relacionado.
-   ```java
-   interface DeviceFactory {
-       Phone createPhone();
-       Watch createWatch();
-   }
-   ```
-
-2. **Implementar as Fábricas Concretas**: Implemente a interface da Fábrica Abstrata, criando objetos específicos de uma família.
-   ```java
-   class AndroidFactory implements DeviceFactory {
-       public Phone createPhone() {
-           return new AndroidPhone();
-       }
-
-       public Watch createWatch() {
-           return new AndroidWatch();
-       }
-   }
-
-   class AppleFactory implements DeviceFactory {
-       public Phone createPhone() {
-           return new IPhone();
-       }
-
-       public Watch createWatch() {
-           return new IWatch();
-       }
-   }
-   ```
-
-3. **Definir os Produtos Abstratos**: Crie interfaces ou classes abstratas para os produtos.
-   ```java
-   interface Phone {
-       void getDetails();
-   }
-
-   interface Watch {
-       void getDetails();
-   }
-   ```
-
-4. **Implementar os Produtos Concretos**: Implemente os produtos abstratos.
-   ```java
-   class AndroidPhone implements Phone {
-       public void getDetails() {
-           System.out.println("Este é um telefone Android.");
-       }
-   }
-
-   class IPhone implements Phone {
-       public void getDetails() {
-           System.out.println("Este é um iPhone.");
-       }
-   }
-   ```
-
-5. **Usar o Padrão**: O cliente cria a fábrica concreta desejada e utiliza para criar os produtos.
-   ```java
-   public class Client {
-       public static void main(String[] args) {
-           DeviceFactory factory = new AndroidFactory();
-           Phone phone = factory.createPhone();
-           Watch watch = factory.createWatch();
-
-           phone.getDetails();
-           watch.getDetails();
-       }
-   }
-   ```
-
-## Exemplo Completo
-
-Imagine que você quer criar um sistema para produzir telefones e relógios de diferentes marcas:
-
-```java
-public interface DeviceFactory {
-    Phone createPhone();
-    Watch createWatch();
-}
-
-public class AndroidFactory implements DeviceFactory {
-    public Phone createPhone() {
-        return new AndroidPhone();
-    }
-
-    public Watch createWatch() {
-        return new AndroidWatch();
-    }
-}
-
-public class AppleFactory implements DeviceFactory {
-    public Phone createPhone() {
-        return new IPhone();
-    }
+    }
+}
 
     public Watch createWatch() {
         return new IWatch();
@@ -564,7 +562,8 @@
 
 O padrão **Abstract Factory** é uma solução poderosa para criar famílias de objetos relacionados, mantendo a consistência e a flexibilidade do código. Ele é ideal para sistemas que precisam suportar múltiplas variações de produtos, desde que a complexidade adicional seja gerenciável.
 
-=======
+
+
 // Diretor
 class Diretor {
     private ConstrutorCasa construtor;
@@ -662,5 +661,3 @@
 
 .
 [Mermaid Class Diagram.html](https://mermaid.js.org/syntax/classDiagram.html)
->>>>>>> e78ada6d
-
